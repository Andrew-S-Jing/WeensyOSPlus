#include "kernel.hh"
#include "k-apic.hh"
#include "k-vmiter.hh"
#include "obj/k-firstprocess.h"
#include <atomic>

// kernel.cc
//
//    This is the kernel.


// INITIAL PHYSICAL MEMORY LAYOUT
//
//  +-------------- Base Memory --------------+
//  v                                         v
// +-----+--------------------+----------------+--------------------+---------/
// |     | Kernel      Kernel |       :    I/O | App 1        App 1 | App 2
// |     | Code + Data  Stack |  ...  : Memory | Code + Data  Stack | Code ...
// +-----+--------------------+----------------+--------------------+---------/
// 0  0x40000              0x80000 0xA0000 0x100000             0x140000
//                                             ^
//                                             | \___ PROC_SIZE ___/
//                                      PROC_START_ADDR

#define PROC_SIZE 0x40000       // initial state only

proc ptable[PID_MAX];           // array of process descriptors
                                // Note that `ptable[0]` is never used.
proc* current;                  // pointer to currently executing proc

#define HZ 100                  // timer interrupt frequency (interrupts/sec)
static std::atomic<unsigned long> ticks; // # timer interrupts so far


// Memory state - see `kernel.hh`
physpageinfo physpages[NPAGES];


[[noreturn]] void schedule();
[[noreturn]] void run(proc* p);
void exception(regstate* regs);
uintptr_t syscall(regstate* regs);
void memshow();


// kernel_start(command)
//    Initialize the hardware and processes and start running. The `command`
//    string is an optional string passed from the boot loader.

static void process_setup(pid_t pid, const char* program_name);

void kernel_start(const char* command) {
    // initialize hardware
    init_hardware();
    log_printf("Starting WeensyOS\n");

    ticks = 1;
    init_timer(HZ);

    // clear screen
    console_clear();

    // (re-)initialize kernel page table
    for (uintptr_t addr = 0; addr < MEMSIZE_PHYSICAL; addr += PAGESIZE) {
        int perm = PTE_P | PTE_W | PTE_U;
        if (addr == 0) {
            // nullptr is inaccessible even to the kernel
            perm = 0;
        } else if (addr < PROC_START_ADDR && addr != CONSOLE_ADDR) {
            // kernel memory (except CGA console) is inaccessible to user
            perm ^= PTE_U;
        }
        // install identity mapping
        int r = vmiter(kernel_pagetable, addr).try_map(addr, perm);
        assert(r == 0); // mappings during kernel_start MUST NOT fail
                        // (Note that later mappings might fail!!)
    }

    // set up process descriptors
    for (pid_t i = 0; i < PID_MAX; i++) {
        ptable[i].pid = i;
        ptable[i].state = P_FREE;
    }
    if (!command) {
        command = WEENSYOS_FIRST_PROCESS;
    }
    if (!program_image(command).empty()) {
        process_setup(1, command);
    } else {
        process_setup(1, "allocator");
        process_setup(2, "allocator2");
        process_setup(3, "allocator3");
        process_setup(4, "allocator4");
    }

    // switch to first process using run()
    run(&ptable[1]);
}


// kalloc(sz)
//    Kernel physical memory allocator. Allocates at least `sz` contiguous bytes
//    and returns a pointer to the allocated memory, or `nullptr` on failure.
//    The returned pointer’s address is a valid physical address, but since the
//    WeensyOS kernel uses an identity mapping for virtual memory, it is also a
//    valid virtual address that the kernel can access or modify.
//
//    The allocator selects from physical pages that can be allocated for
//    process use (so not reserved pages or kernel data), and from physical
//    pages that are currently unused (`physpages[N].refcount == 0`).
//
//    On WeensyOS, `kalloc` is a page-based allocator: if `sz > PAGESIZE`
//    the allocation fails; if `sz < PAGESIZE` it allocates a whole page
//    anyway.
//
//    The returned memory is initially filled with 0xCC, which corresponds to
//    the `int3` instruction. Executing that instruction will cause a `PANIC:
//    Unhandled exception 3!` This may help you debug.

void* kalloc(size_t sz) {
    if (sz > PAGESIZE) {
        return nullptr;
    }

    static int pageno = 0;
    int page_increment = 1;
    // In the handout code, `kalloc` returns the first free page.
    // Alternate search strategies can be faster and/or expose bugs elsewhere.
    // This initialization returns a random free page:
    //     int pageno = rand(0, NPAGES - 1);
    // This initialization remembers the most-recently-allocated page and
    // starts the search from there:
    //     static int pageno = 0;
    // In Step 3, you must change the allocation to use non-sequential pages.
    // The easiest way to do this is to set page_increment to 3, but you can
    // also set `pageno` randomly.

    for (int tries = 0; tries != NPAGES; ++tries) {
        uintptr_t pa = pageno * PAGESIZE;
        if (allocatable_physical_address(pa)
            && physpages[pageno].refcount == 0) {
            ++physpages[pageno].refcount;
            memset((void*) pa, 0xCC, PAGESIZE);
            return (void*) pa;
        }
        pageno = (pageno + page_increment) % NPAGES;
    }

    return nullptr;
}


// kfree(kptr)
//    Free `kptr`, which must have been previously returned by `kalloc`.
//    If `kptr == nullptr` does nothing.

void kfree(void* kptr) {
    (void) kptr;
    assert(false /* your code here */);
}


// process_setup_page_alloc(pid, va)
//    Allocates a currently free page in phys mem and maps that address to `va`
//    in the pagetable for process `pid`. Gives process permissions in allocated
//    page.
//    Assumes there is enough phys mem to initialize all processes.

void process_setup_page_alloc(pid_t pid, uintptr_t va) {
    void* kptr = kalloc(PAGESIZE);
    assert(kptr);
    uintptr_t pageno = reinterpret_cast<uintptr_t>(kptr) / PAGESIZE;
    // Disallow users-shared pages in process mem
    assert(physpages[pageno].refcount == 1);
    // Give user access to newly allocated page
    int r = vmiter(ptable[pid].pagetable, va)
        .try_map(kptr, PTE_P | PTE_W | PTE_U);
    assert(r == 0);
}


// process_setup(pid, program_name)
//    Load application program `program_name` as process number `pid`.
//    This loads the application's code and data into memory, sets its
//    %rip and %rsp, gives it a stack page, and marks it as runnable.

void process_setup(pid_t pid, const char* program_name) {
    init_process(&ptable[pid], 0);

    // initialize process page table
    ptable[pid].pagetable = kalloc_pagetable();
    assert(ptable[pid].pagetable);
    // Map kernel mem to user pagetable
    for (uint64_t addr = 0; addr < PROC_START_ADDR; addr += PAGESIZE) {
        vmiter k_pte = vmiter(kernel_pagetable, addr);
        int r = vmiter(ptable[pid].pagetable, addr)
            .try_map(k_pte.pa(), k_pte.perm());
        assert(r == 0);
    }

    // obtain reference to program image
    // (The program image models the process executable.)
    program_image pgm(program_name);

    // allocate and map process memory as specified in program image
    // copy instructions and data from program image into process memory
    for (auto seg = pgm.begin(); seg != pgm.end(); ++seg) {

        // Broad-scoped vars to help during copying process
        const char* cursor = seg.data();
        bool is_first_page = true;
        int remaining = seg.data_size();

        // `a` is the process virtual address for the next code/data page
        for (uintptr_t a = round_down(seg.va(), PAGESIZE);
                 a < seg.va() + seg.size();
                 a += PAGESIZE) {
            
            // Allocate and map
            process_setup_page_alloc(pid, a);

            // Copy code/data
            {
                vmiter pte = vmiter(ptable[pid].pagetable, a);
                memset(pte.kptr(), 0, PAGESIZE);
                // `size` is the # of bytes to be copied on this page and is
                //   equal to either `PAGESIZE` or a smaller value, when fewer
                //   than `PAGESIZE` bytes are to-be-copied in `seg.data()` or
                //   the first `offset` bytes of 1st-page are before `seg.va()`
                int size = min(remaining, (int) PAGESIZE);
                if (is_first_page) {
                    uintptr_t offset = seg.va() - a;
                    size -= offset;
                    memcpy((void*) (pte.pa() + offset), cursor, size);
                    is_first_page = false;
                }
                else memcpy(pte.kptr(), cursor, size);
                // Iterate vars
                cursor += PAGESIZE;
                remaining -= size;
            }
        }
    }

    // mark entry point
    ptable[pid].regs.reg_rip = pgm.entry();

    // allocate and map stack segment
    {
        // Compute process virtual address for stack page
        uintptr_t va_last = MEMSIZE_VIRTUAL - 1;
        uintptr_t stack_addr = (va_last) - (va_last & PAGEOFFMASK);
        ptable[pid].regs.reg_rsp = stack_addr + PAGESIZE;
        process_setup_page_alloc(pid, stack_addr);
    }

    // mark process as runnable
    ptable[pid].state = P_RUNNABLE;
}



// exception(regs)
//    Exception handler (for interrupts, traps, and faults).
//
//    The register values from exception time are stored in `regs`.
//    The processor responds to an exception by saving application state on
//    the kernel's stack, then jumping to kernel assembly code (in
//    k-exception.S). That code saves more registers on the kernel's stack,
//    then calls exception().
//
//    Note that hardware interrupts are disabled when the kernel is running.

void exception(regstate* regs) {
    // Copy the saved registers into the `current` process descriptor.
    current->regs = *regs;
    regs = &current->regs;

    // It can be useful to log events using `log_printf`.
    // Events logged this way are stored in the host's `log.txt` file.
    /* log_printf("proc %d: exception %d at rip %p\n",
                current->pid, regs->reg_intno, regs->reg_rip); */

    // Show the current cursor location and memory state
    // (unless this is a kernel fault).
    console_show_cursor(cursorpos);
    if (regs->reg_intno != INT_PF || (regs->reg_errcode & PTE_U)) {
        memshow();
    }

    // If Control-C was typed, exit the virtual machine.
    check_keyboard();


    // Actually handle the exception.
    switch (regs->reg_intno) {

    case INT_IRQ + IRQ_TIMER:
        ++ticks;
        lapicstate::get().ack();
        schedule();
        break;                  /* will not be reached */

    case INT_PF: {
        // Analyze faulting address and access type.
        uintptr_t addr = rdcr2();
        const char* operation = regs->reg_errcode & PTE_W
                ? "write" : "read";
        const char* problem = regs->reg_errcode & PTE_P
                ? "protection problem" : "missing page";

        if (!(regs->reg_errcode & PTE_U)) {
            proc_panic(current, "Kernel page fault on %p (%s %s, rip=%p)!\n",
                       addr, operation, problem, regs->reg_rip);
        }
        error_printf(CPOS(24, 0), COLOR_ERROR,
                     "PAGE FAULT on %p (pid %d, %s %s, rip=%p)!\n",
                     addr, current->pid, operation, problem, regs->reg_rip);
        log_print_backtrace(current);
        current->state = P_FAULTED;
        break;
    }

    default:
        proc_panic(current, "Unhandled exception %d (rip=%p)!\n",
                   regs->reg_intno, regs->reg_rip);

    }


    // Return to the current process (or run something else).
    if (current->state == P_RUNNABLE) {
        run(current);
    } else {
        schedule();
    }
}


// These functions are defined farther below
int syscall_page_alloc(uintptr_t addr);
int syscall_fork(regstate regs);


// syscall(regs)
//    Handle a system call initiated by a `syscall` instruction.
//    The process’s register values at system call time are accessible in
//    `regs`.
//
//    If this function returns with value `V`, then the user process will
//    resume with `V` stored in `%rax` (so the system call effectively
//    returns `V`). Alternately, the kernel can exit this function by
//    calling `schedule()`, perhaps after storing the eventual system call
//    return value in `current->regs.reg_rax`.
//
//    It is only valid to return from this function if
//    `current->state == P_RUNNABLE`.
//
//    Note that hardware interrupts are disabled when the kernel is running.

uintptr_t syscall(regstate* regs) {
    // Copy the saved registers into the `current` process descriptor.
    current->regs = *regs;
    regs = &current->regs;

    // It can be useful to log events using `log_printf`.
    // Events logged this way are stored in the host's `log.txt` file.
    /* log_printf("proc %d: syscall %d at rip %p\n",
                  current->pid, regs->reg_rax, regs->reg_rip); */

    // Show the current cursor location and memory state.
    console_show_cursor(cursorpos);
    memshow();

    // If Control-C was typed, exit the virtual machine.
    check_keyboard();


    // Actually handle the exception.
    switch (regs->reg_rax) {

    case SYSCALL_PANIC:
        user_panic(current);
        break; // will not be reached

    case SYSCALL_GETPID:
        return current->pid;

    case SYSCALL_YIELD:
        current->regs.reg_rax = 0;
        schedule();             // does not return

    case SYSCALL_PAGE_ALLOC:
        return syscall_page_alloc(current->regs.reg_rdi);

    case SYSCALL_FORK:
<<<<<<< HEAD
=======
        return syscall_fork(current->regs);
>>>>>>> 470593c0

    default:
        proc_panic(current, "Unhandled system call %ld (pid=%d, rip=%p)!\n",
                   regs->reg_rax, current->pid, regs->reg_rip);

    }

    panic("Should not get here!\n");
}


// syscall_page_alloc(addr)
//    Handles the SYSCALL_PAGE_ALLOC system call. Implements the specification
//    for `sys_page_alloc` in `u-lib.hh`.
//    Returns:
//      Success: returns  0
//      Errors:  returns -1 on out-of-mem error
//               returns -2 on misaligned page addr
//               returns -3 on permission denied

int syscall_page_alloc(uintptr_t addr) {

    // Fail with `-2` if `addr` not page-aligned, `-3` if outside user mem space
    {
        bool misaligned, inaccessible;
        misaligned = (addr & PAGEOFFMASK) != 0;
        inaccessible = addr < PROC_START_ADDR || addr >= MEMSIZE_VIRTUAL;
        if (misaligned) return -2;
        if (inaccessible) return -3;
    }    

    // Map allocated page to user pagetable
    {
        void* kptr = kalloc(PAGESIZE);
        // Fail with `-1` if out of mem
        if (!kptr) return -1;
        int pageno = reinterpret_cast<uintptr_t>(kptr) / PAGESIZE;
        // Disallow users-shared pages
        assert(physpages[pageno].refcount == 1);
        // Give user access to newly allocated page
        int r = vmiter(ptable[current->pid].pagetable, addr)
            .try_map(kptr, PTE_P | PTE_W | PTE_U);
        assert(r == 0);
        memset(kptr, 0, PAGESIZE);
    }

    return 0;
}


// syscall_fork(regs)
//    Does **something**

int syscall_fork(regstate regs) {

    // Find next free PID
    pid_t pid = 0;
    for (pid_t procno = 1; procno < PID_MAX; ++procno) {
        if (ptable[procno].state == P_FREE) {
            pid = procno;
            break;
        }
    }
    // Fail on `-1` when there are no free PIDs
    if (pid == 0) return -1;

    // Create child
    ptable[pid].pagetable = kalloc_pagetable();
    memcpy(ptable[pid].pagetable, ptable[current->pid].pagetable, sizeof(x86_64_pagetable));
    // Copy kernel mem mappings into new pagetable
    


    // Cleanup on fail

    return 0;
}


// schedule
//    Pick the next process to run and then run it.
//    If there are no runnable processes, spins forever.

void schedule() {
    pid_t pid = current->pid;
    for (unsigned spins = 1; true; ++spins) {
        pid = (pid + 1) % PID_MAX;
        if (ptable[pid].state == P_RUNNABLE) {
            run(&ptable[pid]);
        }

        // If Control-C was typed, exit the virtual machine.
        check_keyboard();

        // If spinning forever, show the memviewer.
        if (spins % (1 << 12) == 0) {
            memshow();
        }
    }
}


// run(p)
//    Run process `p`. This involves setting `current = p` and calling
//    `exception_return` to restore its page table and registers.

void run(proc* p) {
    assert(p->state == P_RUNNABLE);
    current = p;

    // Check the process's current registers.
    check_process_registers(p);

    // Check the process's current pagetable.
    check_pagetable(p->pagetable);

    // This function is defined in k-exception.S. It restores the process's
    // registers then jumps back to user mode.
    exception_return(p);

    // should never get here
    while (true) {
    }
}


// memshow()
//    Draw a picture of memory (physical and virtual) on the CGA console.
//    Switches to a new process's virtual memory map every 0.25 sec.
//    Uses `console_memviewer()`, a function defined in `k-memviewer.cc`.

void memshow() {
    static unsigned last_ticks = 0;
    static int showing = 0;

    // switch to a new process every 0.25 sec
    if (last_ticks == 0 || ticks - last_ticks >= HZ / 2) {
        last_ticks = ticks;
        showing = (showing + 1) % PID_MAX;
    }

    proc* p = nullptr;
    for (int search = 0; !p && search < PID_MAX; ++search) {
        if (ptable[showing].state != P_FREE
            && ptable[showing].pagetable) {
            p = &ptable[showing];
        } else {
            showing = (showing + 1) % PID_MAX;
        }
    }

    console_memviewer(p);
    if (!p) {
        console_printf(CPOS(10, 26), 0x0F00, "   VIRTUAL ADDRESS SPACE\n"
            "                          [All processes have exited]\n"
            "\n\n\n\n\n\n\n\n\n\n\n");
    }
}<|MERGE_RESOLUTION|>--- conflicted
+++ resolved
@@ -394,10 +394,7 @@
         return syscall_page_alloc(current->regs.reg_rdi);
 
     case SYSCALL_FORK:
-<<<<<<< HEAD
-=======
         return syscall_fork(current->regs);
->>>>>>> 470593c0
 
     default:
         proc_panic(current, "Unhandled system call %ld (pid=%d, rip=%p)!\n",
